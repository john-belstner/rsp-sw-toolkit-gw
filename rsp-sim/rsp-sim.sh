--- conflicted
+++ resolved
@@ -7,13 +7,8 @@
 # Set the number of RSPs to simulate
 if [ "$#" -lt 1 ]; then
     echo
-<<<<<<< HEAD
-    echo "This script simulates the API messages between the specified numbers of"
-    echo "Intel RFID Sensor Platforms (RSP) and the Intel RSP SW Toolkit - RSP Controller."
-=======
     echo "This script simulates the API messages between the specified number of"
     echo "Intel RFID Sensor Platforms (RSP) and the Intel RSP SW Toolkit - Gateway."
->>>>>>> 572411b9
     echo
     echo "Usage: rsp-sim.sh <count> [read_percent]"
     echo "where <count> is the number of RSP's to simulate."
@@ -22,7 +17,7 @@
     echo "This script depends on the mosquitto-clients package being installed."
     echo "Run 'sudo apt install mosquitto-clients' to install."
     echo
-    echo "NOTE: The Intel RSP SW Toolkit - RSP Controller must be running BEFORE"
+    echo "NOTE: The Intel RSP SW Toolkit - Gateway must be running BEFORE"
     echo "      attempting to execute this script."
     echo
     exit 1
@@ -36,9 +31,6 @@
     RSPS=5
 fi
 
-<<<<<<< HEAD
-RSP_CONTROLLER_IP="127.0.0.1"
-=======
 READ_PERCENT=$2
 if [ -z $READ_PERCENT ] || [ $READ_PERCENT -gt 100 ]; then
     echo "Setting READ_PERCENT to 100."
@@ -51,21 +43,14 @@
 NO_COLOR=${NO_COLOR:-0}
 CONTROLLER_IP="${CONTROLLER_IP:-127.0.0.1}"
 
->>>>>>> 572411b9
 DEVICE_ID_INDEX=0
 FACILITY_ID_INDEX=1
 READ_STATE_INDEX=2
 TOKEN_INDEX=3
 DEFAULT_TOKEN="D544DF3F42EA86BED3C3D15FC321B8E949D666C06B008C6357580BC3816E00DE"
-<<<<<<< HEAD
-ROOT_CERT_URL="http://$RSP_CONTROLLER_IP:8080/provision/root-ca-cert"
-MQTT_CRED_URL="https://$RSP_CONTROLLER_IP:8443/provision/sensor-credentials"
-MQTT_BROKER=${RSP_CONTROLLER_IP}
-=======
 ROOT_CERT_URL="http://$CONTROLLER_IP:8080/provision/root-ca-cert"
 MQTT_CRED_URL="https://$CONTROLLER_IP:8443/provision/sensor-credentials"
 MQTT_BROKER=$CONTROLLER_IP
->>>>>>> 572411b9
 HOST_BASE=150000
 RSP_FILE_BASE="rsp_"
 TAG_FILE_BASE="tags_in_view_of_rsp_"
@@ -431,8 +416,8 @@
 done
 
 
-# This loop connects the RSPs to the RSP Controller
-# assuming the RSP Controller is already running.
+# This loop connects the RSPs to the Gateway
+# assuming the Gateway is already running.
 index=0
 while [ $index -lt $RSPS ]; do
     rsp_file="$RSP_FILE_BASE""$index"
@@ -495,7 +480,7 @@
 fi
 
 # This loop sends heartbeat_indications
-# to the RSP Controller every 30 seconds, forever.
+# to the Gateway every 30 seconds, forever.
 while [ 0 -lt 1 ]; do
     index=0
     while [ $index -lt $RSPS ]; do
